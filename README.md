--- conflicted
+++ resolved
@@ -77,13 +77,9 @@
 
    - **Note:** If Ollama is running on a different IP or port (not on your localhost), update the `OLLAMA_IP` and `OLLAMA_PORT` environment variables in `docker-compose.yml` to point to the correct location.
 
-<<<<<<< HEAD
-3. **Enable GPU Access**
-=======
 3. **Update values in `backend/.env` if needed**
 
 4. **Enable GPU Access**
->>>>>>> a72c0b5e
    - Install NVIDIA Container Toolkit (for GPU support):
      ```bash
      sudo apt-get install -y nvidia-container-toolkit
@@ -115,11 +111,7 @@
    - Build the Docker image.
    - Visit the app at [http://localhost:3000](http://localhost:3000).
 
-<<<<<<< HEAD
-5. **Access the logs**
-=======
 6. **Access the logs**
->>>>>>> a72c0b5e
    - To enter the running Docker container and view logs:
 
      ```bash
